--- conflicted
+++ resolved
@@ -1729,7 +1729,6 @@
   dom-helpers@5.2.1:
     resolution: {integrity: sha512-nRCa7CK3VTrM2NmGkIy4cbK7IZlgBE/PYMn55rrXefr5xXDP0LdtfPnblFDoVdcAfslJ7or6iqAUnx0CCGIWQA==}
 
-<<<<<<< HEAD
   dom-serializer@2.0.0:
     resolution: {integrity: sha512-wIkAryiqt/nV5EQKqQpo3SToSOV9J0DnbJqwK7Wv/Trc92zIAYZ4FlMu+JPFW1DfGFt81ZTCGgDEabffXeLyJg==}
 
@@ -1743,19 +1742,14 @@
   domutils@3.2.2:
     resolution: {integrity: sha512-6kZKyUajlDuqlHKVX1w7gyslj9MPIXzIFiz/rGu35uC1wMi+kMhQwGhl4lt9unC9Vb9INnY9Z3/ZA3+FhASLaw==}
 
-=======
->>>>>>> 1fc9dcbb
   dotenv@17.2.2:
     resolution: {integrity: sha512-Sf2LSQP+bOlhKWWyhFsn0UsfdK/kCWRv1iuA2gXAwt3dyNabr6QSj00I2V10pidqz69soatm9ZwZvpQMTIOd5Q==}
     engines: {node: '>=12'}
 
-<<<<<<< HEAD
   dunder-proto@1.0.1:
     resolution: {integrity: sha512-KIN/nDJBQRcXw0MLVhZE9iQHmG68qAVIBg9CqmUYjmQIhgij9U5MFvrqkUL5FbtyyzZuOeOt0zdeRe4UY7ct+A==}
     engines: {node: '>= 0.4'}
 
-=======
->>>>>>> 1fc9dcbb
   electron-to-chromium@1.5.220:
     resolution: {integrity: sha512-TWXijEwR1ggr4BdAKrb1nMNqYLTx1/4aD1fkeZU+FVJGTKu53/T7UyHKXlqEX3Ub02csyHePbHmkvnrjcaYzMA==}
 
@@ -1779,7 +1773,6 @@
     resolution: {integrity: sha512-d4lC8xfavMeBjzGr2vECC3fsGXziXZQyJxD868h2M/mBI3PwAuODxAkLkq5HYuvrPYcUtiLzsTo8U3PgX3Ocww==}
     engines: {node: '>=10.13.0'}
 
-<<<<<<< HEAD
   entities@4.5.0:
     resolution: {integrity: sha512-V0hjH4dGPh9Ao5p0MoRY6BVqtwCjhz6vI5LT8AJ55H+4g9/4vbHx1I54fS0XuclLhDHArPQCiMjDxjaL8fPxhw==}
     engines: {node: '>=0.12'}
@@ -1804,8 +1797,6 @@
     resolution: {integrity: sha512-j6vWzfrGVfyXxge+O0x5sh6cvxAog0a/4Rdd2K36zCMV5eJ+/+tOAngRO8cODMNWbVRdVlmGZQL2YS3yR8bIUA==}
     engines: {node: '>= 0.4'}
 
-=======
->>>>>>> 1fc9dcbb
   esbuild@0.25.9:
     resolution: {integrity: sha512-CRbODhYyQx3qp7ZEwzxOk4JBqmD/seJrzPa/cGjY1VtIn5E09Oi9/dB4JwctnfZ8Q8iT7rioVv5k/FNT/uf54g==}
     engines: {node: '>=18'}
@@ -1843,12 +1834,9 @@
     engines: {node: ^8.16.0 || ^10.6.0 || >=11.0.0}
     os: [darwin]
 
-<<<<<<< HEAD
   function-bind@1.1.2:
     resolution: {integrity: sha512-7XHNxH7qX9xG5mIwxkhumTox/MIRNcOgDrxWsMt2pAr23WHp6MrRlN7FBSFpCpr+oVO0F744iUgR82nJMfG2SA==}
-
-=======
->>>>>>> 1fc9dcbb
+    
   geist@1.5.1:
     resolution: {integrity: sha512-mAHZxIsL2o3ZITFaBVFBnwyDOw+zNLYum6A6nIjpzCGIO8QtC3V76XF2RnZTyLx1wlDTmMDy8jg3Ib52MIjGvQ==}
     peerDependencies:
@@ -1862,7 +1850,6 @@
     resolution: {integrity: sha512-FJhYRoDaiatfEkUK8HKlicmu/3SGFD51q3itKDGoSTysQJBnfOcxU5GxnhE1E6soB76MbT0MBtnKJuXyAx+96Q==}
     engines: {node: '>=6'}
 
-<<<<<<< HEAD
   get-proto@1.0.1:
     resolution: {integrity: sha512-sTSfBjoXBp89JvIKIefqw7U2CCebsc74kiY6awiGogKtoSGbgjYE/G/+l9sF3MWFPNc9IcoOC4ODfKHfxFmp0g==}
     engines: {node: '>= 0.4'}
@@ -1874,11 +1861,9 @@
     resolution: {integrity: sha512-ZUKRh6/kUFoAiTAtTYPZJ3hw9wNxx+BIBOijnlG9PnrJsCcSjs1wyyD6vJpaYtgnzDrKYRSqf3OO6Rfa93xsRg==}
     engines: {node: '>= 0.4'}
 
-=======
   get-tsconfig@4.10.1:
     resolution: {integrity: sha512-auHyJ4AgMz7vgS8Hp3N6HXSmlMdUyhSUrfBF16w153rxtLIEOE+HGqaBppczZvnHLqQJfiHotCYpNhl0lUROFQ==}
 
->>>>>>> 1fc9dcbb
   graceful-fs@4.2.11:
     resolution: {integrity: sha512-RbJ5/jmFcNNCcDV5o9eTnBLJ/HszWV0P73bc+Ff4nS/rJj+YaS6IGyiOL0VoBYX+l1Wrl3k63h/KrH+nhJ0XvQ==}
 
@@ -2254,12 +2239,9 @@
   resolve-pkg-maps@1.0.0:
     resolution: {integrity: sha512-seS2Tj26TBVOC2NIc2rOe2y2ZO7efxITtLZcGSOnHHNOQ7CkiUBfw0Iw2ck6xkIhPwLhKNLS8BO+hEpngQlqzw==}
 
-<<<<<<< HEAD
   safer-buffer@2.1.2:
     resolution: {integrity: sha512-YZo3K82SD7Riyi0E1EQPojLz7kpepnSQI9IyPbHHg1XXXevb5dJI7tpyN2ADxGcQbHG7vcyRHk0cbwqcQriUtg==}
 
-=======
->>>>>>> 1fc9dcbb
   scheduler@0.23.2:
     resolution: {integrity: sha512-UOShsPwz7NrMUqhR6t0hWjFduvOzbtv7toDH1/hIrfRNIDBnnBWd0CwJTGvTpngVlmwGCdP9/Zl/tVrDqcuYzQ==}
 
@@ -3823,7 +3805,6 @@
       '@babel/runtime': 7.28.4
       csstype: 3.1.3
 
-<<<<<<< HEAD
   dom-serializer@2.0.0:
     dependencies:
       domelementtype: 2.3.0
@@ -3849,11 +3830,7 @@
       call-bind-apply-helpers: 1.0.2
       es-errors: 1.3.0
       gopd: 1.2.0
-
-=======
-  dotenv@17.2.2: {}
-
->>>>>>> 1fc9dcbb
+      
   electron-to-chromium@1.5.220: {}
 
   embla-carousel-react@8.5.1(react@18.3.1):
@@ -3878,7 +3855,6 @@
       graceful-fs: 4.2.11
       tapable: 2.2.3
 
-<<<<<<< HEAD
   entities@4.5.0: {}
 
   entities@6.0.1: {}
@@ -3898,8 +3874,6 @@
       has-tostringtag: 1.0.2
       hasown: 2.0.2
 
-=======
->>>>>>> 1fc9dcbb
   esbuild@0.25.9:
     optionalDependencies:
       '@esbuild/aix-ppc64': 0.25.9
@@ -3950,11 +3924,8 @@
   fsevents@2.3.3:
     optional: true
 
-<<<<<<< HEAD
   function-bind@1.1.2: {}
 
-=======
->>>>>>> 1fc9dcbb
   geist@1.5.1(next@14.2.16(react-dom@18.3.1(react@18.3.1))(react@18.3.1)):
     dependencies:
       next: 14.2.16(react-dom@18.3.1(react@18.3.1))(react@18.3.1)
@@ -3974,23 +3945,17 @@
 
   get-nonce@1.0.1: {}
 
-<<<<<<< HEAD
   get-proto@1.0.1:
     dependencies:
       dunder-proto: 1.0.1
       es-object-atoms: 1.1.1
 
-=======
->>>>>>> 1fc9dcbb
   get-tsconfig@4.10.1:
     dependencies:
       resolve-pkg-maps: 1.0.0
 
-<<<<<<< HEAD
   gopd@1.2.0: {}
 
-=======
->>>>>>> 1fc9dcbb
   graceful-fs@4.2.11: {}
 
   has-symbols@1.1.0: {}
@@ -4333,11 +4298,8 @@
 
   resolve-pkg-maps@1.0.0: {}
 
-<<<<<<< HEAD
   safer-buffer@2.1.2: {}
 
-=======
->>>>>>> 1fc9dcbb
   scheduler@0.23.2:
     dependencies:
       loose-envify: 1.4.0
