--- conflicted
+++ resolved
@@ -7,16 +7,13 @@
     "dev": "next dev",
     "lint": "next lint",
     "start": "next start",
-<<<<<<< HEAD
     "convert-single-hearing": "tsx scripts/convert-single-hearing.ts",
     "convert-recent-hearings": "tsx scripts/convert-recent-hearings.ts",
     "import-gao-reports": "tsx scripts/import-gao-reports.ts",
     "update-gao-titles": "tsx scripts/update-gao-titles.ts",
     "preview-gao-titles": "tsx scripts/update-gao-titles.ts preview"
-=======
     "upsert-pinecone": "tsx scripts/upsert-to-pinecone.ts",
     "process-transcripts": "tsx scripts/process-transcripts-to-pinecone.ts"
->>>>>>> 1fc9dcbb
   },
   "dependencies": {
     "@hookform/resolvers": "^3.10.0",
